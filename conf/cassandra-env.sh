--- conflicted
+++ resolved
@@ -184,16 +184,12 @@
     # thread-per-client.  (Best practice is for client connections to
     # be pooled anyway.) Only do so on Linux where it is known to be
     # supported.
-<<<<<<< HEAD
     if startswith "$JVM_VERSION" '1.7.'
     then
         JVM_OPTS="$JVM_OPTS -Xss180k"
     else
-        JVM_OPTS="$JVM_OPTS -Xss128k"
-    fi
-=======
-    JVM_OPTS="$JVM_OPTS -Xss160k"
->>>>>>> 08c65460
+        JVM_OPTS="$JVM_OPTS -Xss160k"
+    fi
 fi
 echo "xss = $JVM_OPTS"
 
