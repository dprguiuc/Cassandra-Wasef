--- conflicted
+++ resolved
@@ -542,14 +542,9 @@
   </macrodef>
 
   <target name="test" depends="build-test" description="Execute unit tests">
-<<<<<<< HEAD
-    <testmacro suitename="unit" inputdir="${test.unit.src}"
-               timeout="${test.timeout}" />
-=======
     <testmacro suitename="unit" inputdir="${test.unit.src}" timeout="60000">
       <jvmarg value="-Dlegacy-sstable-root=${test.data}/legacy-sstables"/>
     </testmacro>
->>>>>>> a67d3956
   </target>
 
   <target name="long-test" depends="build-test" description="Execute functional tests">
