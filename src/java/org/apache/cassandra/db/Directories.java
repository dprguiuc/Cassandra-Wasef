/*
 * Licensed to the Apache Software Foundation (ASF) under one
 * or more contributor license agreements.  See the NOTICE file
 * distributed with this work for additional information
 * regarding copyright ownership.  The ASF licenses this file
 * to you under the Apache License, Version 2.0 (the
 * "License"); you may not use this file except in compliance
 * with the License.  You may obtain a copy of the License at
 *
 *     http://www.apache.org/licenses/LICENSE-2.0
 *
 * Unless required by applicable law or agreed to in writing, software
 * distributed under the License is distributed on an "AS IS" BASIS,
 * WITHOUT WARRANTIES OR CONDITIONS OF ANY KIND, either express or implied.
 * See the License for the specific language governing permissions and
 * limitations under the License.
 */
package org.apache.cassandra.db;

import java.io.File;
import java.io.FileFilter;
import java.io.IOException;
import java.util.*;
import java.util.concurrent.atomic.AtomicInteger;
import java.util.concurrent.atomic.AtomicLong;

import com.google.common.collect.ImmutableMap;
import com.google.common.collect.ImmutableSortedSet;
import com.google.common.primitives.Longs;
import org.apache.commons.lang.StringUtils;
import org.slf4j.Logger;
import org.slf4j.LoggerFactory;

import org.apache.cassandra.config.*;
import org.apache.cassandra.db.compaction.LeveledManifest;
import org.apache.cassandra.io.FSError;
import org.apache.cassandra.io.FSWriteError;
import org.apache.cassandra.io.util.FileUtils;
import org.apache.cassandra.io.sstable.*;
import org.apache.cassandra.service.StorageService;
import org.apache.cassandra.utils.Pair;

/**
 * Encapsulate handling of paths to the data files.
 *
 * The directory layout is the following:
 *   /<path_to_data_dir>/ks/cf1/ks-cf1-hb-1-Data.db
 *                         /cf2/ks-cf2-hb-1-Data.db
 *                         ...
 *
 * In addition, more that one 'root' data directory can be specified so that
 * <path_to_data_dir> potentially represents multiple locations.
 * Note that in the case of multiple locations, the manifest for the leveled
 * compaction is only in one of the location.
 *
 * Snapshots (resp. backups) are always created along the sstables thare are
 * snapshoted (resp. backuped) but inside a subdirectory named 'snapshots'
 * (resp. backups) (and snapshots are furter inside a subdirectory of the name
 * of the snapshot).
 *
 * This class abstracts all those details from the rest of the code.
 */
public class Directories
{
    private static final Logger logger = LoggerFactory.getLogger(Directories.class);

    public static final String BACKUPS_SUBDIR = "backups";
    public static final String SNAPSHOT_SUBDIR = "snapshots";
    public static final String SECONDARY_INDEX_NAME_SEPARATOR = ".";

    public static final DataDirectory[] dataFileLocations;
    static
    {
        String[] locations = DatabaseDescriptor.getAllDataFileLocations();
        dataFileLocations = new DataDirectory[locations.length];
        for (int i = 0; i < locations.length; ++i)
            dataFileLocations[i] = new DataDirectory(new File(locations[i]));
    }

    private final String tablename;
    private final String cfname;
    private final File[] sstableDirectories;

    public static Directories create(String tablename, String cfname)
    {
        int idx = cfname.indexOf(SECONDARY_INDEX_NAME_SEPARATOR);
        if (idx > 0)
            // secondary index, goes in the same directory than the base cf
            return new Directories(tablename, cfname, cfname.substring(0, idx));
        else
            return new Directories(tablename, cfname, cfname);
    }

    private Directories(String tablename, String cfname, String directoryName)
    {
        this.tablename = tablename;
        this.cfname = cfname;
        this.sstableDirectories = new File[dataFileLocations.length];
        for (int i = 0; i < dataFileLocations.length; ++i)
            sstableDirectories[i] = new File(dataFileLocations[i].location, join(tablename, directoryName));

        if (!StorageService.instance.isClientMode())
        {
            for (File dir : sstableDirectories) 
            {
                try 
                {
                    FileUtils.createDirectory(dir);
                }
                catch (FSError e) 
                {
                    // don't just let the default exception handler do this, we need the create loop to continue
                    logger.error("Failed to create {} directory", dir);
                    FileUtils.handleFSError(e);
                }
            }
        }
    }

    /**
     * Returns SSTable location which is inside given data directory.
     *
     * @param dataDirectory
     * @return SSTable location
     */
    public File getLocationForDisk(DataDirectory dataDirectory)
    {
        for (File dir : sstableDirectories)
        {
            if (dir.getAbsolutePath().startsWith(dataDirectory.location.getAbsolutePath()))
                return dir;
        }
        return null;
    }

    public File getDirectoryForNewSSTables(long estimatedSize)
    {
        File path = getLocationWithMaximumAvailableSpace(estimatedSize);

        // Requesting GC has a chance to free space only if we're using mmap and a non SUN jvm
        if (path == null
            && (DatabaseDescriptor.getDiskAccessMode() == Config.DiskAccessMode.mmap || DatabaseDescriptor.getIndexAccessMode() == Config.DiskAccessMode.mmap)
            && !FileUtils.isCleanerAvailable())
        {
            logger.info("Forcing GC to free up disk space.  Upgrade to the Oracle JVM to avoid this");
            StorageService.instance.requestGC();
            // retry after GCing has forced unmap of compacted SSTables so they can be deleted
            // Note: GCInspector will do this already, but only sun JVM supports GCInspector so far
            SSTableDeletingTask.rescheduleFailedTasks();
            try
            {
                Thread.sleep(10000);
            }
            catch (InterruptedException e)
            {
                throw new AssertionError(e);
            }
            path = getLocationWithMaximumAvailableSpace(estimatedSize);
        }

        return path;
    }

    /*
     * Loop through all the disks to see which disk has the max free space
     * return the disk with max free space for compactions. If the size of the expected
     * compacted file is greater than the max disk space available return null, we cannot
     * do compaction in this case.
     */
    public File getLocationWithMaximumAvailableSpace(long estimatedSize)
    {
        long maxFreeDisk = 0;
        File maxLocation = null;

        for (File dir : sstableDirectories)
        {
            if (BlacklistedDirectories.isUnwritable(dir))
                continue;

            long usableSpace = dir.getUsableSpace();
            if (maxFreeDisk < usableSpace)
            {
                maxFreeDisk = usableSpace;
                maxLocation = dir;
            }
        }
        // Load factor of 0.9 we do not want to use the entire disk that is too risky.
        maxFreeDisk = (long) (0.9 * maxFreeDisk);
        logger.debug(String.format("expected data files size is %d; largest free partition (%s) has %d bytes free",
                                   estimatedSize, maxLocation, maxFreeDisk));

        return estimatedSize < maxFreeDisk ? maxLocation : null;
    }

    /**
     * Finds location which is capable of holding given {@code estimatedSize}.
     * Picks a non-blacklisted directory with most free space and least current tasks.
     * If no directory can hold given {@code estimatedSize}, then returns null.
     *
     * @param estimatedSize estimated size you need to find location to fit
     * @return directory capable of given estimated size, or null if none found
     */
    public DataDirectory getLocationCapableOfSize(long estimatedSize)
    {
        List<DataDirectory> candidates = new ArrayList<DataDirectory>();

        // pick directories with enough space and so that resulting sstable dirs aren't blacklisted for writes.
        for (DataDirectory dataDir : dataFileLocations)
        {
            File sstableDir = getLocationForDisk(dataDir);

            if (BlacklistedDirectories.isUnwritable(sstableDir))
                continue;

            // need a separate check for sstableDir itself - could be a mounted separate disk or SSD just for this CF.
            if (dataDir.getEstimatedAvailableSpace() > estimatedSize && sstableDir.getUsableSpace() * 0.9 > estimatedSize)
                candidates.add(dataDir);
        }

        // sort directories by free space, in _descending_ order.
        Collections.sort(candidates);

        // sort directories by load, in _ascending_ order.
        Collections.sort(candidates, new Comparator<DataDirectory>()
        {
            public int compare(DataDirectory a, DataDirectory b)
            {
                return a.currentTasks.get() - b.currentTasks.get();
            }
        });

        return candidates.isEmpty() ? null : candidates.get(0);
    }


    public static File getSnapshotDirectory(Descriptor desc, String snapshotName)
    {
        return getOrCreate(desc.directory, SNAPSHOT_SUBDIR, snapshotName);
    }

    public static File getBackupsDirectory(Descriptor desc)
    {
        return getOrCreate(desc.directory, BACKUPS_SUBDIR);
    }

    public SSTableLister sstableLister()
    {
        return new SSTableLister();
    }

    public static class DataDirectory implements Comparable<DataDirectory>
    {
        public final File location;
        public final AtomicInteger currentTasks = new AtomicInteger();
        public final AtomicLong estimatedWorkingSize = new AtomicLong();

        public DataDirectory(File location)
        {
            this.location = location;
        }

        /**
         * @return estimated available disk space for bounded directory,
         * excluding the expected size written by tasks in the queue.
         */
        public long getEstimatedAvailableSpace()
        {
            // Load factor of 0.9 we do not want to use the entire disk that is too risky.
            return (long)(0.9 * location.getUsableSpace()) - estimatedWorkingSize.get();
        }

        public int compareTo(DataDirectory o)
        {
            // we want to sort by free space in descending order
            return -1 * Longs.compare(getEstimatedAvailableSpace(), o.getEstimatedAvailableSpace());
        }
    }

    public class SSTableLister
    {
        private boolean skipTemporary;
        private boolean includeBackups;
        private boolean onlyBackups;
        private int nbFiles;
        private final Map<Descriptor, Set<Component>> components = new HashMap<Descriptor, Set<Component>>();
        private boolean filtered;
        private String snapshotName;

        public SSTableLister skipTemporary(boolean b)
        {
            if (filtered)
                throw new IllegalStateException("list() has already been called");
            skipTemporary = b;
            return this;
        }

        public SSTableLister includeBackups(boolean b)
        {
            if (filtered)
                throw new IllegalStateException("list() has already been called");
            includeBackups = b;
            return this;
        }

        public SSTableLister onlyBackups(boolean b)
        {
            if (filtered)
                throw new IllegalStateException("list() has already been called");
            onlyBackups = b;
            includeBackups = b;
            return this;
        }

        public SSTableLister snapshots(String sn)
        {
            if (filtered)
                throw new IllegalStateException("list() has already been called");
            snapshotName = sn;
            return this;
        }

        public Map<Descriptor, Set<Component>> list()
        {
            filter();
            return ImmutableMap.copyOf(components);
        }

        public List<File> listFiles()
        {
            filter();
            List<File> l = new ArrayList<File>(nbFiles);
            for (Map.Entry<Descriptor, Set<Component>> entry : components.entrySet())
            {
                for (Component c : entry.getValue())
                {
                    l.add(new File(entry.getKey().filenameFor(c)));
                }
            }
            return l;
        }

        private void filter()
        {
            if (filtered)
                return;

            for (File location : sstableDirectories)
            {
                if (BlacklistedDirectories.isUnreadable(location))
                    continue;

                if (snapshotName != null)
                {
                    new File(location, join(SNAPSHOT_SUBDIR, snapshotName)).listFiles(getFilter());
                    continue;
                }

                if (!onlyBackups)
                    location.listFiles(getFilter());

                if (includeBackups)
                    new File(location, BACKUPS_SUBDIR).listFiles(getFilter());
            }
            filtered = true;
        }

        private FileFilter getFilter()
        {
            // Note: the prefix needs to include cfname + separator to distinguish between a cfs and it's secondary indexes
            final String sstablePrefix = tablename + Component.separator + cfname + Component.separator;
            return new FileFilter()
            {
                // This function always return false since accepts adds to the components map
                public boolean accept(File file)
                {
                    // we are only interested in the SSTable files that belong to the specific ColumnFamily
                    if (file.isDirectory() || !file.getName().startsWith(sstablePrefix))
                        return false;

                    Pair<Descriptor, Component> pair = SSTable.tryComponentFromFilename(file.getParentFile(), file.getName());
                    if (pair == null)
                        return false;

                    if (skipTemporary && pair.left.temporary)
                        return false;

                    Set<Component> previous = components.get(pair.left);
                    if (previous == null)
                    {
                        previous = new HashSet<Component>();
                        components.put(pair.left, previous);
                    }
                    previous.add(pair.right);
                    nbFiles++;
                    return false;
                }
            };
        }
    }

    public File tryGetLeveledManifest()
    {
        for (File dir : sstableDirectories)
        {
            File manifestFile = new File(dir, cfname + LeveledManifest.EXTENSION);
            if (manifestFile.exists())
            {
                logger.debug("Found manifest at {}", manifestFile);
                return manifestFile;
            }
        }
        logger.debug("No level manifest found");
        return null;
    }

    public File getOrCreateLeveledManifest()
    {
        File manifestFile = tryGetLeveledManifest();
        if (manifestFile == null)
            manifestFile = new File(sstableDirectories[0], cfname + LeveledManifest.EXTENSION);
        return manifestFile;
    }

    public void snapshotLeveledManifest(String snapshotName)
    {
        File manifest = tryGetLeveledManifest();
        if (manifest != null)
        {
            File snapshotDirectory = getOrCreate(manifest.getParentFile(), SNAPSHOT_SUBDIR, snapshotName);
            File target = new File(snapshotDirectory, manifest.getName());
            FileUtils.createHardLink(manifest, target);
        }
    }

    public boolean snapshotExists(String snapshotName)
    {
        for (File dir : sstableDirectories)
        {
            File snapshotDir = new File(dir, join(SNAPSHOT_SUBDIR, snapshotName));
            if (snapshotDir.exists())
                return true;
        }
        return false;
    }

    public void clearSnapshot(String snapshotName)
    {
        // If snapshotName is empty or null, we will delete the entire snapshot directory
        String tag = snapshotName == null ? "" : snapshotName;
        for (File dir : sstableDirectories)
        {
            File snapshotDir = new File(dir, join(SNAPSHOT_SUBDIR, tag));
            if (snapshotDir.exists())
            {
                if (logger.isDebugEnabled())
                    logger.debug("Removing snapshot directory " + snapshotDir);
                FileUtils.deleteRecursive(snapshotDir);
            }
        }
    }

    // The snapshot must exist
    public long snapshotCreationTime(String snapshotName)
    {
        for (File dir : sstableDirectories)
        {
            File snapshotDir = new File(dir, join(SNAPSHOT_SUBDIR, snapshotName));
            if (snapshotDir.exists())
                return snapshotDir.lastModified();
        }
        throw new RuntimeException("Snapshot " + snapshotName + " doesn't exist");
    }

    private static File getOrCreate(File base, String... subdirs)
    {
        File dir = subdirs == null || subdirs.length == 0 ? base : new File(base, join(subdirs));
        if (dir.exists())
        {
            if (!dir.isDirectory())
                throw new AssertionError(String.format("Invalid directory path %s: path exists but is not a directory", dir));
        }
        else if (!dir.mkdirs())
        {
            throw new FSWriteError(new IOException("Unable to create directory " + dir), dir);
        }
        return dir;
    }

    private static String join(String... s)
    {
        return StringUtils.join(s, File.separator);
    }

    /**
     * To check if sstables needs migration, we look at the System directory.
     * If it does not contain a directory for the schema cfs, we'll attempt a sstable
     * migration.
     *
     * Note that it is mostly harmless to try a migration uselessly, except
     * maybe for some wasted cpu cycles.
     */
    public static boolean sstablesNeedsMigration()
    {
        if (StorageService.instance.isClientMode())
            return false;

        boolean hasSystemKeyspace = false;
        for (DataDirectory dir : dataFileLocations)
        {
            File systemDir = new File(dir.location, Table.SYSTEM_KS);
            hasSystemKeyspace |= (systemDir.exists() && systemDir.isDirectory());
            File statusCFDir = new File(systemDir, SystemTable.SCHEMA_KEYSPACES_CF);
            if (statusCFDir.exists())
                return false;
        }
        if (!hasSystemKeyspace)
            // This is a brand new node.
            return false;

        // Check whether the migration might create too long a filename
        int longestLocation = -1;
        for (DataDirectory loc : dataFileLocations)
            longestLocation = Math.max(longestLocation, FileUtils.getCanonicalPath(loc.location).length());

        // Check that migration won't error out halfway through from too-long paths.  For Windows, we need to check
        // total path length <= 255 (see http://msdn.microsoft.com/en-us/library/aa365247.aspx and discussion on CASSANDRA-2749);
        // elsewhere, we just need to make sure filename is <= 255.
        for (KSMetaData ksm : Schema.instance.getTableDefinitions())
        {
            String ksname = ksm.name;
            for (Map.Entry<String, CFMetaData> entry : ksm.cfMetaData().entrySet())
            {
                String cfname = entry.getKey();

                // max path is roughly (guess-estimate) <location>/ksname/cfname/snapshots/1324314347102-somename/ksname-cfname-tmp-hb-65536-Statistics.db
                if (System.getProperty("os.name").startsWith("Windows")
                    && longestLocation + (ksname.length() + cfname.length()) * 2 + 63 > 255)
                {
                    throw new RuntimeException(String.format("Starting with 1.1, keyspace names and column family " +
                                                             "names must be less than %s characters long. %s/%s doesn't" +
                                                             " respect that restriction. Please rename your " +
                                                             "keyspace/column families to respect that restriction " +
                                                             "before updating.", Schema.NAME_LENGTH, ksname, cfname));
                }

                if (ksm.name.length() + cfname.length() + 28 > 255)
                {
                    throw new RuntimeException("Starting with 1.1, the keyspace name is included in data filenames.  For "
                                               + ksm.name + "/" + cfname + ", this puts you over the largest possible filename of 255 characters");
                }
            }
        }

        return true;
    }

    /**
     * Move sstables from the pre-#2749 layout to their new location/names.
     * This involves:
     *   - moving each sstable to their CF specific directory
     *   - rename the sstable to include the keyspace in the filename
     *
     * Note that this also move leveled manifests, snapshots and backups.
     */
    public static void migrateSSTables()
    {
        logger.info("Upgrade from pre-1.1 version detected: migrating sstables to new directory layout");

        for (DataDirectory dir : dataFileLocations)
        {
            if (!dir.location.exists() || !dir.location.isDirectory())
                continue;

            File[] ksDirs = dir.location.listFiles();
            if (ksDirs != null)
            {
                for (File ksDir : ksDirs)
                {
                    if (!ksDir.isDirectory())
                        continue;

                    File[] files = ksDir.listFiles();
                    if (files != null)
                    {
                        for (File file : files)
                            migrateFile(file, ksDir, null);
                    }

                    migrateSnapshots(ksDir);
                    migrateBackups(ksDir);
                }
            }
        }
    }

    private static void migrateSnapshots(File ksDir)
    {
        File snapshotDir = new File(ksDir, SNAPSHOT_SUBDIR);
        if (!snapshotDir.exists())
            return;

        File[] snapshots = snapshotDir.listFiles();
        if (snapshots != null)
        {
            for (File snapshot : snapshots)
            {
                if (!snapshot.isDirectory())
                    continue;

                File[] files = snapshot.listFiles();
                if (files != null)
                {
                    for (File f : files)
                        migrateFile(f, ksDir, join(SNAPSHOT_SUBDIR, snapshot.getName()));
                }
                if (!snapshot.delete())
                    logger.info("Old snapsot directory {} not deleted by migraation as it is not empty", snapshot);
            }
        }
        if (!snapshotDir.delete())
            logger.info("Old directory {} not deleted by migration as it is not empty", snapshotDir);
    }

    private static void migrateBackups(File ksDir)
    {
        File backupDir = new File(ksDir, BACKUPS_SUBDIR);
        if (!backupDir.exists())
            return;

        File[] files = backupDir.listFiles();
        if (files != null)
        {
            for (File f : files)
                migrateFile(f, ksDir, BACKUPS_SUBDIR);
        }
        if (!backupDir.delete())
            logger.info("Old directory {} not deleted by migration as it is not empty", backupDir);
    }

    private static void migrateFile(File file, File ksDir, String additionalPath)
    {
        if (file.isDirectory())
            return;

        try
        {
            String name = file.getName();
            boolean isManifest = name.endsWith(LeveledManifest.EXTENSION);
<<<<<<< HEAD
            int separatorIndex = name.indexOf(Component.separator);
=======
            String cfname = isManifest
                          ? getCfNameFromManifest(name)
                          : name.substring(0, name.indexOf(Component.separator));
>>>>>>> d4744e17

            if (isManifest || (separatorIndex >= 0))
            {
                String cfname = isManifest
                              ? name.substring(0, name.length() - LeveledManifest.EXTENSION.length())
                              : name.substring(0, separatorIndex);

                int idx = cfname.indexOf(SECONDARY_INDEX_NAME_SEPARATOR); // idx > 0 => secondary index
                String dirname = idx > 0 ? cfname.substring(0, idx) : cfname;
                File destDir = getOrCreate(ksDir, dirname, additionalPath);

                File destFile = new File(destDir, isManifest ? name : ksDir.getName() + Component.separator + name);
                logger.debug(String.format("[upgrade to 1.1] Moving %s to %s", file, destFile));
                FileUtils.renameWithConfirm(file, destFile);
            }
            else
            {
                logger.warn("Found unrecognized file {} while migrating sstables from pre 1.1 format, ignoring.", file);
            }
        }
        catch (Exception e)
        {
            throw new RuntimeException(String.format("Failed migrating file %s from pre 1.1 format.", file.getPath()), e);
        }
    }

    private static String getCfNameFromManifest(String name)
    {
        String withoutExt = name.substring(0, name.length() - LeveledManifest.EXTENSION.length());
        return withoutExt.endsWith("-old") || withoutExt.endsWith("-tmp")
                ? withoutExt.substring(0, withoutExt.length() - 4)
                : withoutExt;
    }

    // Hack for tests, don't use otherwise
    static void overrideDataDirectoriesForTest(String loc)
    {
        for (int i = 0; i < dataFileLocations.length; ++i)
            dataFileLocations[i] = new DataDirectory(new File(loc));
    }

    // Hack for tests, don't use otherwise
    static void resetDataDirectoriesAfterTest()
    {
        String[] locations = DatabaseDescriptor.getAllDataFileLocations();
        for (int i = 0; i < locations.length; ++i)
            dataFileLocations[i] = new DataDirectory(new File(locations[i]));
    }
}<|MERGE_RESOLUTION|>--- conflicted
+++ resolved
@@ -646,18 +646,12 @@
         {
             String name = file.getName();
             boolean isManifest = name.endsWith(LeveledManifest.EXTENSION);
-<<<<<<< HEAD
             int separatorIndex = name.indexOf(Component.separator);
-=======
-            String cfname = isManifest
-                          ? getCfNameFromManifest(name)
-                          : name.substring(0, name.indexOf(Component.separator));
->>>>>>> d4744e17
 
             if (isManifest || (separatorIndex >= 0))
             {
                 String cfname = isManifest
-                              ? name.substring(0, name.length() - LeveledManifest.EXTENSION.length())
+                              ? getCfNameFromManifest(name)
                               : name.substring(0, separatorIndex);
 
                 int idx = cfname.indexOf(SECONDARY_INDEX_NAME_SEPARATOR); // idx > 0 => secondary index
