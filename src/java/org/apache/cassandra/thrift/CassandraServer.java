/*
 * Licensed to the Apache Software Foundation (ASF) under one
 * or more contributor license agreements.  See the NOTICE file
 * distributed with this work for additional information
 * regarding copyright ownership.  The ASF licenses this file
 * to you under the Apache License, Version 2.0 (the
 * "License"); you may not use this file except in compliance
 * with the License.  You may obtain a copy of the License at
 *
 *     http://www.apache.org/licenses/LICENSE-2.0
 *
 * Unless required by applicable law or agreed to in writing, software
 * distributed under the License is distributed on an "AS IS" BASIS,
 * WITHOUT WARRANTIES OR CONDITIONS OF ANY KIND, either express or implied.
 * See the License for the specific language governing permissions and
 * limitations under the License.
 */
package org.apache.cassandra.thrift;

import java.io.IOException;
import java.io.UnsupportedEncodingException;
import java.nio.ByteBuffer;
import java.nio.charset.CharacterCodingException;
import java.util.*;
import java.util.concurrent.TimeoutException;
import java.util.zip.DataFormatException;
import java.util.zip.Inflater;

import com.google.common.base.Joiner;
import com.google.common.collect.ImmutableMap;
import com.google.common.collect.Lists;
import com.google.common.collect.Maps;
import org.apache.cassandra.hadoop.ColumnFamilySplit;
import org.apache.cassandra.utils.Pair;
import org.slf4j.Logger;
import org.slf4j.LoggerFactory;

import org.apache.cassandra.auth.Permission;
import org.apache.cassandra.config.CFMetaData;
import org.apache.cassandra.config.DatabaseDescriptor;
import org.apache.cassandra.config.KSMetaData;
import org.apache.cassandra.config.Schema;
import org.apache.cassandra.cql.CQLStatement;
import org.apache.cassandra.cql.QueryProcessor;
import org.apache.cassandra.db.*;
import org.apache.cassandra.db.context.CounterContext;
import org.apache.cassandra.db.filter.IFilter;
import org.apache.cassandra.db.filter.QueryPath;
import org.apache.cassandra.db.marshal.MarshalException;
import org.apache.cassandra.db.marshal.TimeUUIDType;
import org.apache.cassandra.dht.*;
import org.apache.cassandra.exceptions.ReadTimeoutException;
import org.apache.cassandra.exceptions.RequestExecutionException;
import org.apache.cassandra.exceptions.RequestValidationException;
import org.apache.cassandra.exceptions.UnauthorizedException;
import org.apache.cassandra.io.util.DataOutputBuffer;
import org.apache.cassandra.locator.DynamicEndpointSnitch;
import org.apache.cassandra.scheduler.IRequestScheduler;
import org.apache.cassandra.service.*;
import org.apache.cassandra.tracing.Tracing;
import org.apache.cassandra.utils.ByteBufferUtil;
import org.apache.cassandra.utils.FBUtilities;
import org.apache.cassandra.utils.UUIDGen;
import org.apache.thrift.TException;

public class CassandraServer implements Cassandra.Iface
{
    private static final Logger logger = LoggerFactory.getLogger(CassandraServer.class);

    private final static int COUNT_PAGE_SIZE = 1024;

    private final static List<ColumnOrSuperColumn> EMPTY_COLUMNS = Collections.emptyList();
    private final static List<Column> EMPTY_SUBCOLUMNS = Collections.emptyList();
    private final static List<CounterColumn> EMPTY_COUNTER_SUBCOLUMNS = Collections.emptyList();

    /*
     * RequestScheduler to perform the scheduling of incoming requests
     */
    private final IRequestScheduler requestScheduler;

    public CassandraServer()
    {
        requestScheduler = DatabaseDescriptor.getRequestScheduler();
    }

    public ClientState state()
    {
        return ThriftSessionManager.instance.currentSession();
    }

    protected Map<DecoratedKey, ColumnFamily> readColumnFamily(List<ReadCommand> commands, org.apache.cassandra.db.ConsistencyLevel consistency_level)
    throws org.apache.cassandra.exceptions.InvalidRequestException, UnavailableException, TimedOutException
    {
        // TODO - Support multiple column families per row, right now row only contains 1 column family
        Map<DecoratedKey, ColumnFamily> columnFamilyKeyMap = new HashMap<DecoratedKey, ColumnFamily>();

        List<Row> rows = null;
        try
        {
            schedule(DatabaseDescriptor.getReadRpcTimeout());
            try
            {
                rows = StorageProxy.read(commands, consistency_level);
            }
            finally
            {
                release();
            }
        }
        catch (RequestExecutionException e)
        {
            ThriftConversion.rethrow(e);
        }
        catch (IOException e)
        {
            throw new RuntimeException(e);
        }

        for (Row row: rows)
        {
            columnFamilyKeyMap.put(row.key, row.cf);
        }
        return columnFamilyKeyMap;
    }

    public List<Column> thriftifySubColumns(Collection<IColumn> columns)
    {
        if (columns == null || columns.isEmpty())
        {
            return EMPTY_SUBCOLUMNS;
        }

        ArrayList<Column> thriftColumns = new ArrayList<Column>(columns.size());
        for (IColumn column : columns)
        {
            if (column.isMarkedForDelete())
            {
                continue;
            }
            Column thrift_column = new Column(column.name()).setValue(column.value()).setTimestamp(column.timestamp());
            if (column instanceof ExpiringColumn)
            {
                thrift_column.setTtl(((ExpiringColumn) column).getTimeToLive());
            }
            thriftColumns.add(thrift_column);
        }

        return thriftColumns;
    }

    public List<CounterColumn> thriftifyCounterSubColumns(Collection<IColumn> columns)
    {
        if (columns == null || columns.isEmpty())
        {
            return EMPTY_COUNTER_SUBCOLUMNS;
        }

        ArrayList<CounterColumn> thriftColumns = new ArrayList<CounterColumn>(columns.size());
        for (IColumn column : columns)
        {
            if (column.isMarkedForDelete())
            {
                continue;
            }
            assert column instanceof org.apache.cassandra.db.CounterColumn;
            CounterColumn thrift_column = new CounterColumn(column.name(), CounterContext.instance().total(column.value()));
            thriftColumns.add(thrift_column);
        }

        return thriftColumns;
    }

    public List<ColumnOrSuperColumn> thriftifyColumns(Collection<IColumn> columns, boolean reverseOrder)
    {
        ArrayList<ColumnOrSuperColumn> thriftColumns = new ArrayList<ColumnOrSuperColumn>(columns.size());
        for (IColumn column : columns)
        {
            if (column.isMarkedForDelete())
            {
                continue;
            }
            if (column instanceof org.apache.cassandra.db.CounterColumn)
            {
                CounterColumn thrift_column = new CounterColumn(column.name(), CounterContext.instance().total(column.value()));
                thriftColumns.add(new ColumnOrSuperColumn().setCounter_column(thrift_column));
            }
            else
            {
                Column thrift_column = new Column(column.name()).setValue(column.value()).setTimestamp(column.timestamp());
                if (column instanceof ExpiringColumn)
                {
                    thrift_column.setTtl(((ExpiringColumn) column).getTimeToLive());
                }
                thriftColumns.add(new ColumnOrSuperColumn().setColumn(thrift_column));
            }
        }

        // we have to do the reversing here, since internally we pass results around in ColumnFamily
        // objects, which always sort their columns in the "natural" order
        // TODO this is inconvenient for direct users of StorageProxy
        if (reverseOrder)
            Collections.reverse(thriftColumns);
        return thriftColumns;
    }

    private List<ColumnOrSuperColumn> thriftifySuperColumns(Collection<IColumn> columns, boolean reverseOrder, boolean isCounterCF)
    {
        if (isCounterCF)
            return thriftifyCounterSuperColumns(columns, reverseOrder);
        else
            return thriftifySuperColumns(columns, reverseOrder);
    }

    private List<ColumnOrSuperColumn> thriftifySuperColumns(Collection<IColumn> columns, boolean reverseOrder)
    {
        ArrayList<ColumnOrSuperColumn> thriftSuperColumns = new ArrayList<ColumnOrSuperColumn>(columns.size());
        for (IColumn column : columns)
        {
            List<Column> subcolumns = thriftifySubColumns(column.getSubColumns());
            if (subcolumns.isEmpty())
            {
                continue;
            }
            SuperColumn superColumn = new SuperColumn(column.name(), subcolumns);
            thriftSuperColumns.add(new ColumnOrSuperColumn().setSuper_column(superColumn));
        }

        if (reverseOrder)
            Collections.reverse(thriftSuperColumns);

        return thriftSuperColumns;
    }

    private List<ColumnOrSuperColumn> thriftifyCounterSuperColumns(Collection<IColumn> columns, boolean reverseOrder)
    {
        ArrayList<ColumnOrSuperColumn> thriftSuperColumns = new ArrayList<ColumnOrSuperColumn>(columns.size());
        for (IColumn column : columns)
        {
            List<CounterColumn> subcolumns = thriftifyCounterSubColumns(column.getSubColumns());
            if (subcolumns.isEmpty())
            {
                continue;
            }
            CounterSuperColumn superColumn = new CounterSuperColumn(column.name(), subcolumns);
            thriftSuperColumns.add(new ColumnOrSuperColumn().setCounter_super_column(superColumn));
        }

        if (reverseOrder)
            Collections.reverse(thriftSuperColumns);

        return thriftSuperColumns;
    }

    private Map<ByteBuffer, List<ColumnOrSuperColumn>> getSlice(List<ReadCommand> commands, org.apache.cassandra.db.ConsistencyLevel consistency_level)
    throws org.apache.cassandra.exceptions.InvalidRequestException, UnavailableException, TimedOutException
    {
        Map<DecoratedKey, ColumnFamily> columnFamilies = readColumnFamily(commands, consistency_level);
        Map<ByteBuffer, List<ColumnOrSuperColumn>> columnFamiliesMap = new HashMap<ByteBuffer, List<ColumnOrSuperColumn>>();
        for (ReadCommand command: commands)
        {
            ColumnFamily cf = columnFamilies.get(StorageService.getPartitioner().decorateKey(command.key));
            boolean reverseOrder = command instanceof SliceFromReadCommand && ((SliceFromReadCommand)command).filter.reversed;
            List<ColumnOrSuperColumn> thriftifiedColumns = thriftifyColumnFamily(cf, command.queryPath.superColumnName != null, reverseOrder);
            columnFamiliesMap.put(command.key, thriftifiedColumns);
        }

        return columnFamiliesMap;
    }

    private List<ColumnOrSuperColumn> thriftifyColumnFamily(ColumnFamily cf, boolean subcolumnsOnly, boolean reverseOrder)
    {
        if (cf == null || cf.isEmpty())
            return EMPTY_COLUMNS;
        if (subcolumnsOnly)
        {
            IColumn column = cf.iterator().next();
            Collection<IColumn> subcolumns = column.getSubColumns();
            if (subcolumns == null || subcolumns.isEmpty())
                return EMPTY_COLUMNS;
            else
                return thriftifyColumns(subcolumns, reverseOrder);
        }
        if (cf.isSuper())
        {
            boolean isCounterCF = cf.metadata().getDefaultValidator().isCommutative();
            return thriftifySuperColumns(cf.getSortedColumns(), reverseOrder, isCounterCF);
        }
        else
        {
            return thriftifyColumns(cf.getSortedColumns(), reverseOrder);
        }
    }

    public List<ColumnOrSuperColumn> get_slice(ByteBuffer key, ColumnParent column_parent, SlicePredicate predicate, ConsistencyLevel consistency_level)
    throws InvalidRequestException, UnavailableException, TimedOutException
    {
        if (startSessionIfRequested())
        {
            Map<String, String> traceParameters = ImmutableMap.of("key", ByteBufferUtil.bytesToHex(key),
                    "column_parent", column_parent.toString(),
                    "predicate", predicate.toString(),
                    "consistency_level", consistency_level.name());
            Tracing.instance().begin("get_slice", traceParameters);
        }
        else
        {
            logger.debug("get_slice");
        }

        try
        {
            state().hasColumnFamilyAccess(column_parent.column_family, Permission.SELECT);
            return multigetSliceInternal(state().getKeyspace(), Collections.singletonList(key), column_parent,
                    predicate, consistency_level).get(key);
        }
        catch (RequestValidationException e)
        {
            throw ThriftConversion.toThrift(e);
        }
        finally
        {
            Tracing.instance().stopSession();
        }
    }

    public Map<ByteBuffer, List<ColumnOrSuperColumn>> multiget_slice(List<ByteBuffer> keys, ColumnParent column_parent, SlicePredicate predicate, ConsistencyLevel consistency_level)
    throws InvalidRequestException, UnavailableException, TimedOutException
    {
        if (startSessionIfRequested())
        {
            List<String> keysList = Lists.newArrayList();
            for (ByteBuffer key : keys)
            {
                keysList.add(ByteBufferUtil.bytesToHex(key));
            }
            Map<String, String> traceParameters = ImmutableMap.of("keys", keysList.toString(),
                    "column_parent", column_parent.toString(),
                    "predicate", predicate.toString(),
                    "consistency_level", consistency_level.name());
            Tracing.instance().begin("multiget_slice", traceParameters);
        }
        else
        {
            logger.debug("multiget_slice");
        }

        try
        {
            state().hasColumnFamilyAccess(column_parent.column_family, Permission.SELECT);
            return multigetSliceInternal(state().getKeyspace(), keys, column_parent, predicate, consistency_level);
        }
        catch (RequestValidationException e)
        {
            throw ThriftConversion.toThrift(e);
        }
        finally
        {
            Tracing.instance().stopSession();
        }
    }

    private Map<ByteBuffer, List<ColumnOrSuperColumn>> multigetSliceInternal(String keyspace, List<ByteBuffer> keys, ColumnParent column_parent, SlicePredicate predicate, ConsistencyLevel consistency_level)
    throws org.apache.cassandra.exceptions.InvalidRequestException, UnavailableException, TimedOutException
    {
        CFMetaData metadata = ThriftValidation.validateColumnFamily(keyspace, column_parent.column_family);
        ThriftValidation.validateColumnParent(metadata, column_parent);
        ThriftValidation.validatePredicate(metadata, column_parent, predicate);

        org.apache.cassandra.db.ConsistencyLevel consistencyLevel = ThriftConversion.fromThrift(consistency_level);
        consistencyLevel.validateForRead(keyspace);

        List<ReadCommand> commands = new ArrayList<ReadCommand>(keys.size());
        if (predicate.column_names != null)
        {
            for (ByteBuffer key: keys)
            {
                ThriftValidation.validateKey(metadata, key);
                commands.add(new SliceByNamesReadCommand(keyspace, key, column_parent, predicate.column_names));
            }
        }
        else
        {
            SliceRange range = predicate.slice_range;
            for (ByteBuffer key: keys)
            {
                ThriftValidation.validateKey(metadata, key);
                commands.add(new SliceFromReadCommand(keyspace, key, column_parent, range.start, range.finish, range.reversed, range.count));
            }
        }

        return getSlice(commands, consistencyLevel);
    }

    private ColumnOrSuperColumn internal_get(ByteBuffer key, ColumnPath column_path, ConsistencyLevel consistency_level)
    throws RequestValidationException, NotFoundException, UnavailableException, TimedOutException
    {
        ClientState cState = state();
        cState.hasColumnFamilyAccess(column_path.column_family, Permission.SELECT);
        String keyspace = cState.getKeyspace();

        CFMetaData metadata = ThriftValidation.validateColumnFamily(keyspace, column_path.column_family);
        ThriftValidation.validateColumnPath(metadata, column_path);
        org.apache.cassandra.db.ConsistencyLevel consistencyLevel = ThriftConversion.fromThrift(consistency_level);
        consistencyLevel.validateForRead(keyspace);

        QueryPath path = new QueryPath(column_path.column_family, column_path.column == null ? null : column_path.super_column);
        List<ByteBuffer> nameAsList = Arrays.asList(column_path.column == null ? column_path.super_column : column_path.column);
        ThriftValidation.validateKey(metadata, key);
        ReadCommand command = new SliceByNamesReadCommand(keyspace, key, path, nameAsList);

        Map<DecoratedKey, ColumnFamily> cfamilies = readColumnFamily(Arrays.asList(command), consistencyLevel);

        ColumnFamily cf = cfamilies.get(StorageService.getPartitioner().decorateKey(command.key));

        if (cf == null)
            throw new NotFoundException();
        List<ColumnOrSuperColumn> tcolumns = thriftifyColumnFamily(cf, command.queryPath.superColumnName != null, false);
        if (tcolumns.isEmpty())
            throw new NotFoundException();
        assert tcolumns.size() == 1;
        return tcolumns.get(0);
    }

    public ColumnOrSuperColumn get(ByteBuffer key, ColumnPath column_path, ConsistencyLevel consistency_level)
    throws InvalidRequestException, NotFoundException, UnavailableException, TimedOutException
    {

        if (startSessionIfRequested())
        {
            Map<String, String> traceParameters = ImmutableMap.of("key", ByteBufferUtil.bytesToHex(key),
                    "column_path", column_path.toString(),
                    "consistency_level", consistency_level.name());
            Tracing.instance().begin("get", traceParameters);
        }
        else
        {
            logger.debug("get");
        }

        try
        {
            return internal_get(key, column_path, consistency_level);
        }
        catch (RequestValidationException e)
        {
            throw ThriftConversion.toThrift(e);
        }
        finally
        {
            Tracing.instance().stopSession();
        }
    }

    public int get_count(ByteBuffer key, ColumnParent column_parent, SlicePredicate predicate, ConsistencyLevel consistency_level)
    throws InvalidRequestException, UnavailableException, TimedOutException
    {
        if (startSessionIfRequested())
        {
            Map<String, String> traceParameters = ImmutableMap.of("key", ByteBufferUtil.bytesToHex(key),
                    "column_parent", column_parent.toString(),
                    "predicate", predicate.toString(),
                    "consistency_level", consistency_level.name());
            Tracing.instance().begin("get_count", traceParameters);
        }
        else
        {
            logger.debug("get_count");
        }

        try
        {
            ClientState cState = state();
            cState.hasColumnFamilyAccess(column_parent.column_family, Permission.SELECT);
            Table table = Table.open(cState.getKeyspace());
            ColumnFamilyStore cfs = table.getColumnFamilyStore(column_parent.column_family);

<<<<<<< HEAD
            if (predicate.column_names != null)
                return get_slice(key, column_parent, predicate, consistency_level).size();

            int pageSize;
            // request by page if this is a large row
            if (cfs.getMeanColumns() > 0)
            {
                int averageColumnSize = (int) (cfs.getMeanRowSize() / cfs.getMeanColumns());
                pageSize = Math.min(COUNT_PAGE_SIZE,
                        DatabaseDescriptor.getInMemoryCompactionLimit() / averageColumnSize);
                pageSize = Math.max(2, pageSize);
                logger.debug("average row column size is {}; using pageSize of {}", averageColumnSize, pageSize);
            }
=======
        final int requestedCount = predicate.slice_range.count;
        int remaining = requestedCount;
        int pages = 0;
        while (true)
        {
            predicate.slice_range.count = Math.min(pageSize, Math.max(2, remaining)); // fetch at least two columns
            columns = get_slice(key, column_parent, predicate, consistency_level);
            if (columns.isEmpty())
                break;

            ByteBuffer firstName = getName(columns.get(0));
            int newColumns = pages == 0 || !firstName.equals(predicate.slice_range.start) ? columns.size() : columns.size() - 1;
            totalCount += newColumns;
            // if we over-counted, just return original limit
            if (totalCount > requestedCount)
                return requestedCount;
            remaining -= newColumns;
            pages++;
            // We're done if either:
            //   - We've querying the number of columns requested by the user
            //   - The last page wasn't full
            if (remaining == 0 || columns.size() < predicate.slice_range.count)
                break;
>>>>>>> 95fb613b
            else
            {
                pageSize = COUNT_PAGE_SIZE;
            }

            int totalCount = 0;
            List<ColumnOrSuperColumn> columns;

            if (predicate.slice_range == null)
            {
                predicate.slice_range = new SliceRange(ByteBufferUtil.EMPTY_BYTE_BUFFER,
                        ByteBufferUtil.EMPTY_BYTE_BUFFER,
                        false,
                        Integer.MAX_VALUE);
            }

            int requestedCount = predicate.slice_range.count;
            int pages = 0;
            while (true)
            {
                predicate.slice_range.count = Math.min(pageSize, requestedCount);
                columns = get_slice(key, column_parent, predicate, consistency_level);
                if (columns.isEmpty())
                    break;

                ByteBuffer firstName = getName(columns.get(0));
                int newColumns = pages == 0 || !firstName.equals(predicate.slice_range.start) ? columns.size()
                        : columns.size() - 1;

                totalCount += newColumns;
                requestedCount -= newColumns;
                pages++;
                // We're done if either:
                // - We've querying the number of columns requested by the user
                // - The last page wasn't full
                if (requestedCount == 0 || columns.size() < predicate.slice_range.count)
                    break;
                else
                    predicate.slice_range.start = getName(columns.get(columns.size() - 1));
            }

            return totalCount;
        }
        catch (RequestValidationException e)
        {
            throw ThriftConversion.toThrift(e);
        }
        finally
        {
            Tracing.instance().stopSession();
        }
    }

    private static ByteBuffer getName(ColumnOrSuperColumn cosc)
    {
        return cosc.isSetSuper_column() ? cosc.super_column.name :
                   (cosc.isSetColumn() ? cosc.column.name :
                       (cosc.isSetCounter_column() ? cosc.counter_column.name : cosc.counter_super_column.name));
    }

    public Map<ByteBuffer, Integer> multiget_count(List<ByteBuffer> keys, ColumnParent column_parent, SlicePredicate predicate, ConsistencyLevel consistency_level)
    throws InvalidRequestException, UnavailableException, TimedOutException
    {
        if (startSessionIfRequested())
        {
            List<String> keysList = Lists.newArrayList();
            for (ByteBuffer key : keys)
            {
                keysList.add(ByteBufferUtil.bytesToHex(key));
            }
            Map<String, String> traceParameters = ImmutableMap.of("keys", keysList.toString(),
                    "column_parent", column_parent.toString(),
                    "predicate", predicate.toString(),
                    "consistency_level", consistency_level.name());
            Tracing.instance().begin("multiget_count", traceParameters);
        }
        else
        {
            logger.debug("multiget_count");
        }

        try
        {
            ClientState cState = state();
            cState.hasColumnFamilyAccess(column_parent.column_family, Permission.SELECT);
            String keyspace = cState.getKeyspace();

            Map<ByteBuffer, Integer> counts = new HashMap<ByteBuffer, Integer>();
            Map<ByteBuffer, List<ColumnOrSuperColumn>> columnFamiliesMap = multigetSliceInternal(keyspace, keys,
                    column_parent, predicate, consistency_level);

            for (Map.Entry<ByteBuffer, List<ColumnOrSuperColumn>> cf : columnFamiliesMap.entrySet())
            {
                counts.put(cf.getKey(), cf.getValue().size());
            }
            return counts;
        }
        catch (RequestValidationException e)
        {
            throw ThriftConversion.toThrift(e);
        }
        finally
        {
            Tracing.instance().stopSession();
        }
    }

    private void internal_insert(ByteBuffer key, ColumnParent column_parent, Column column, ConsistencyLevel consistency_level)
    throws RequestValidationException, UnavailableException, TimedOutException
    {
        ClientState cState = state();
        cState.hasColumnFamilyAccess(column_parent.column_family, Permission.UPDATE);

        CFMetaData metadata = ThriftValidation.validateColumnFamily(cState.getKeyspace(), column_parent.column_family, false);
        ThriftValidation.validateKey(metadata, key);
        ThriftValidation.validateColumnParent(metadata, column_parent);
        // SuperColumn field is usually optional, but not when we're inserting
        if (metadata.cfType == ColumnFamilyType.Super && column_parent.super_column == null)
        {
            throw new org.apache.cassandra.exceptions.InvalidRequestException("missing mandatory super column name for super CF " + column_parent.column_family);
        }
        ThriftValidation.validateColumnNames(metadata, column_parent, Arrays.asList(column.name));
        ThriftValidation.validateColumnData(metadata, column, column_parent.super_column != null);

        RowMutation rm = new RowMutation(cState.getKeyspace(), key);
        try
        {
            rm.add(new QueryPath(column_parent.column_family, column_parent.super_column, column.name), column.value, column.timestamp, column.ttl);
        }
        catch (MarshalException e)
        {
            throw new org.apache.cassandra.exceptions.InvalidRequestException(e.getMessage());
        }
        doInsert(consistency_level, Arrays.asList(rm));
    }

    public void insert(ByteBuffer key, ColumnParent column_parent, Column column, ConsistencyLevel consistency_level)
    throws InvalidRequestException, UnavailableException, TimedOutException
    {
        if (startSessionIfRequested())
        {
            Map<String, String> traceParameters = ImmutableMap.of("key", ByteBufferUtil.bytesToHex(key),
                    "column_parent", column_parent.toString(),
                    "column", column.toString(),
                    "consistency_level", consistency_level.name());
            Tracing.instance().begin("insert", traceParameters);
        }
        else
        {
            logger.debug("insert");
        }

        try
        {
            internal_insert(key, column_parent, column, consistency_level);
        }
        catch (RequestValidationException e)
        {
            throw ThriftConversion.toThrift(e);
        }
        finally
        {
            Tracing.instance().stopSession();
        }
    }

    private List<IMutation> createMutationList(ConsistencyLevel consistency_level,
                                               Map<ByteBuffer,Map<String,List<Mutation>>> mutation_map,
                                               boolean allowCounterMutations)
    throws RequestValidationException
    {
        List<String> cfamsSeen = new ArrayList<String>();
        List<IMutation> rowMutations = new ArrayList<IMutation>();
        ClientState cState = state();
        String keyspace = cState.getKeyspace();

        for (Map.Entry<ByteBuffer, Map<String, List<Mutation>>> mutationEntry: mutation_map.entrySet())
        {
            ByteBuffer key = mutationEntry.getKey();

            // We need to separate row mutation for standard cf and counter cf (that will be encapsulated in a
            // CounterMutation) because it doesn't follow the same code path
            RowMutation rmStandard = null;
            RowMutation rmCounter = null;

            Map<String, List<Mutation>> columnFamilyToMutations = mutationEntry.getValue();
            for (Map.Entry<String, List<Mutation>> columnFamilyMutations : columnFamilyToMutations.entrySet())
            {
                String cfName = columnFamilyMutations.getKey();

                // Avoid unneeded authorizations
                if (!(cfamsSeen.contains(cfName)))
                {
                    cState.hasColumnFamilyAccess(cfName, Permission.UPDATE);
                    cfamsSeen.add(cfName);
                }

                CFMetaData metadata = ThriftValidation.validateColumnFamily(keyspace, cfName);
                ThriftValidation.validateKey(metadata, key);

                RowMutation rm;
                if (metadata.getDefaultValidator().isCommutative())
                {
                    ThriftConversion.fromThrift(consistency_level).validateCounterForWrite(metadata);
                    rmCounter = rmCounter == null ? new RowMutation(keyspace, key) : rmCounter;
                    rm = rmCounter;
                }
                else
                {
                    rmStandard = rmStandard == null ? new RowMutation(keyspace, key) : rmStandard;
                    rm = rmStandard;
                }

                for (Mutation mutation : columnFamilyMutations.getValue())
                {
                    ThriftValidation.validateMutation(metadata, mutation);

                    if (mutation.deletion != null)
                    {
                        rm.deleteColumnOrSuperColumn(cfName, mutation.deletion);
                    }
                    if (mutation.column_or_supercolumn != null)
                    {
                        rm.addColumnOrSuperColumn(cfName, mutation.column_or_supercolumn);
                    }
                }
            }
            if (rmStandard != null && !rmStandard.isEmpty())
                rowMutations.add(rmStandard);

            if (rmCounter != null && !rmCounter.isEmpty())
            {
                if (allowCounterMutations)
                    rowMutations.add(new CounterMutation(rmCounter, ThriftConversion.fromThrift(consistency_level)));
                else
                    throw new org.apache.cassandra.exceptions.InvalidRequestException("Counter mutations are not allowed in atomic batches");
            }
        }

        return rowMutations;
    }

    public void batch_mutate(Map<ByteBuffer,Map<String,List<Mutation>>> mutation_map, ConsistencyLevel consistency_level)
    throws InvalidRequestException, UnavailableException, TimedOutException
    {
        if (startSessionIfRequested())
        {
            Map<String, String> traceParameters = Maps.newLinkedHashMap();
            for (Map.Entry<ByteBuffer, Map<String, List<Mutation>>> mutationEntry : mutation_map.entrySet())
            {
                traceParameters.put(ByteBufferUtil.bytesToHex(mutationEntry.getKey()),
                        Joiner.on(";").withKeyValueSeparator(":").join(mutationEntry.getValue()));
            }
            traceParameters.put("consistency_level", consistency_level.name());
            Tracing.instance().begin("batch_mutate", traceParameters);
        }
        else
        {
            logger.debug("batch_mutate");
        }

        try
        {
            doInsert(consistency_level, createMutationList(consistency_level, mutation_map, true));
        }
        catch (RequestValidationException e)
        {
            throw ThriftConversion.toThrift(e);
        }
        finally
        {
            Tracing.instance().stopSession();
        }
    }

    public void atomic_batch_mutate(Map<ByteBuffer,Map<String,List<Mutation>>> mutation_map, ConsistencyLevel consistency_level)
    throws InvalidRequestException, UnavailableException, TimedOutException
    {
        if (startSessionIfRequested())
        {
            Map<String, String> traceParameters = Maps.newLinkedHashMap();
            for (Map.Entry<ByteBuffer, Map<String, List<Mutation>>> mutationEntry : mutation_map.entrySet())
            {
                traceParameters.put(ByteBufferUtil.bytesToHex(mutationEntry.getKey()),
                        Joiner.on(";").withKeyValueSeparator(":").join(mutationEntry.getValue()));
            }
            traceParameters.put("consistency_level", consistency_level.name());
            Tracing.instance().begin("atomic_batch_mutate", traceParameters);
        }
        else
        {
            logger.debug("atomic_batch_mutate");
        }

        try
        {
            doInsert(consistency_level, createMutationList(consistency_level, mutation_map, false), true);
        }
        catch (RequestValidationException e)
        {
            throw ThriftConversion.toThrift(e);
        }
        finally
        {
            Tracing.instance().stopSession();
        }
    }

    private void internal_remove(ByteBuffer key, ColumnPath column_path, long timestamp, ConsistencyLevel consistency_level, boolean isCommutativeOp)
    throws RequestValidationException, UnavailableException, TimedOutException
    {
        ClientState cState = state();
        cState.hasColumnFamilyAccess(column_path.column_family, Permission.DELETE);

        CFMetaData metadata = ThriftValidation.validateColumnFamily(cState.getKeyspace(), column_path.column_family, isCommutativeOp);
        ThriftValidation.validateKey(metadata, key);
        ThriftValidation.validateColumnPathOrParent(metadata, column_path);
        if (isCommutativeOp)
            ThriftConversion.fromThrift(consistency_level).validateCounterForWrite(metadata);

        RowMutation rm = new RowMutation(cState.getKeyspace(), key);
        rm.delete(new QueryPath(column_path), timestamp);

        if (isCommutativeOp)
            doInsert(consistency_level, Arrays.asList(new CounterMutation(rm, ThriftConversion.fromThrift(consistency_level))));
        else
            doInsert(consistency_level, Arrays.asList(rm));
    }

    public void remove(ByteBuffer key, ColumnPath column_path, long timestamp, ConsistencyLevel consistency_level)
    throws InvalidRequestException, UnavailableException, TimedOutException
    {
        if (startSessionIfRequested())
        {
            Map<String, String> traceParameters = ImmutableMap.of("key", ByteBufferUtil.bytesToHex(key),
                    "column_path", column_path.toString(),
                    "timestamp", timestamp+"",
                    "consistency_level", consistency_level.name());
            Tracing.instance().begin("remove", traceParameters);
        }
        else
        {
            logger.debug("remove");
        }

        try
        {
            internal_remove(key, column_path, timestamp, consistency_level, false);
        }
        catch (RequestValidationException e)
        {
            throw ThriftConversion.toThrift(e);
        }
        finally
        {
            Tracing.instance().stopSession();
        }
    }

    private void doInsert(ConsistencyLevel consistency_level, List<? extends IMutation> mutations)
    throws UnavailableException, TimedOutException, org.apache.cassandra.exceptions.InvalidRequestException
    {
        doInsert(consistency_level, mutations, false);
    }

    private void doInsert(ConsistencyLevel consistency_level, List<? extends IMutation> mutations, boolean mutateAtomically)
    throws UnavailableException, TimedOutException, org.apache.cassandra.exceptions.InvalidRequestException
    {
        org.apache.cassandra.db.ConsistencyLevel consistencyLevel = ThriftConversion.fromThrift(consistency_level);
        consistencyLevel.validateForWrite(state().getKeyspace());
        if (mutations.isEmpty())
            return;

        schedule(DatabaseDescriptor.getWriteRpcTimeout());
        try
        {
            if (mutateAtomically)
                StorageProxy.mutateAtomically((List<RowMutation>) mutations, consistencyLevel);
            else
                StorageProxy.mutate(mutations, consistencyLevel);
        }
        catch (RequestExecutionException e)
        {
            ThriftConversion.rethrow(e);
        }
        finally
        {
            release();
        }
    }

    public KsDef describe_keyspace(String table) throws NotFoundException, InvalidRequestException
    {
        try
        {
            state().hasKeyspaceAccess(table, Permission.DESCRIBE);

            KSMetaData ksm = Schema.instance.getTableDefinition(table);
            if (ksm == null)
                throw new NotFoundException();

            return ksm.toThrift();
        }
        catch (RequestValidationException e)
        {
            throw ThriftConversion.toThrift(e);
        }
    }

    public List<KeySlice> get_range_slices(ColumnParent column_parent, SlicePredicate predicate, KeyRange range, ConsistencyLevel consistency_level)
    throws InvalidRequestException, UnavailableException, TException, TimedOutException
    {
        if (startSessionIfRequested())
        {
            Map<String, String> traceParameters = ImmutableMap.of(
                    "column_parent", column_parent.toString(),
                    "predicate", predicate.toString(),
                    "range", range.toString(),
                    "consistency_level", consistency_level.name());
            Tracing.instance().begin("get_range_slices", traceParameters);
        }
        else
        {
            logger.debug("range_slice");
        }

        try
        {
            String keyspace = null;
            CFMetaData metadata = null;

            ClientState cState = state();
            keyspace = cState.getKeyspace();
            cState.hasColumnFamilyAccess(column_parent.column_family, Permission.SELECT);

            metadata = ThriftValidation.validateColumnFamily(keyspace, column_parent.column_family);
            ThriftValidation.validateColumnParent(metadata, column_parent);
            ThriftValidation.validatePredicate(metadata, column_parent, predicate);
            ThriftValidation.validateKeyRange(metadata, column_parent.super_column, range);

            org.apache.cassandra.db.ConsistencyLevel consistencyLevel = ThriftConversion.fromThrift(consistency_level);
            consistencyLevel.validateForRead(keyspace);

            List<Row> rows = null;

            IPartitioner<?> p = StorageService.getPartitioner();
            AbstractBounds<RowPosition> bounds;
            if (range.start_key == null)
            {
                Token.TokenFactory<?> tokenFactory = p.getTokenFactory();
                Token left = tokenFactory.fromString(range.start_token);
                Token right = tokenFactory.fromString(range.end_token);
                bounds = Range.makeRowRange(left, right, p);
            }
            else
            {
                RowPosition end = range.end_key == null ? p.getTokenFactory().fromString(range.end_token).maxKeyBound(p)
                                                    : RowPosition.forKey(range.end_key, p);
                bounds = new Bounds<RowPosition>(RowPosition.forKey(range.start_key, p), end);
            }
            schedule(DatabaseDescriptor.getRangeRpcTimeout());
            try
            {
                IFilter filter = ThriftValidation.asIFilter(predicate,
                        metadata.getComparatorFor(column_parent.super_column));
                rows = StorageProxy.getRangeSlice(new RangeSliceCommand(keyspace, column_parent, filter, bounds,
                        range.row_filter, range.count), consistencyLevel);
            }
            finally
            {
                release();
            }
            assert rows != null;

            return thriftifyKeySlices(rows, column_parent, predicate);
        }
        catch (RequestValidationException e)
        {
            throw ThriftConversion.toThrift(e);
        }
        catch (ReadTimeoutException e)
        {
            logger.debug("... timed out");
            throw ThriftConversion.toThrift(e);
        }
        catch (org.apache.cassandra.exceptions.UnavailableException e)
        {
            throw ThriftConversion.toThrift(e);
        }
        catch (IOException e)
        {
            throw new RuntimeException(e);
        }
        finally
        {
            Tracing.instance().stopSession();
        }
    }

    public List<KeySlice> get_paged_slice(String column_family, KeyRange range, ByteBuffer start_column, ConsistencyLevel consistency_level)
    throws InvalidRequestException, UnavailableException, TimedOutException, TException
    {
        if (startSessionIfRequested())
        {
            Map<String, String> traceParameters = ImmutableMap.of(
                    "column_family", column_family,
                    "range", range.toString(),
                    "start_column", ByteBufferUtil.bytesToHex(start_column),
                    "consistency_level", consistency_level.name());
            Tracing.instance().begin("get_paged_slice", traceParameters);
        }
        else
        {
            logger.debug("get_paged_slice");
        }

        try
        {

            ClientState cState = state();
            String keyspace = cState.getKeyspace();
            cState.hasColumnFamilyAccess(column_family, Permission.SELECT);

            CFMetaData metadata = ThriftValidation.validateColumnFamily(keyspace, column_family);
            ThriftValidation.validateKeyRange(metadata, null, range);

            org.apache.cassandra.db.ConsistencyLevel consistencyLevel = ThriftConversion.fromThrift(consistency_level);
            consistencyLevel.validateForRead(keyspace);

            SlicePredicate predicate = new SlicePredicate().setSlice_range(new SliceRange(start_column,
                    ByteBufferUtil.EMPTY_BYTE_BUFFER, false, -1));

            IPartitioner p = StorageService.getPartitioner();
            AbstractBounds<RowPosition> bounds;
            if (range.start_key == null)
            {
                // (token, key) is unsupported, assume (token, token)
                Token.TokenFactory tokenFactory = p.getTokenFactory();
                Token left = tokenFactory.fromString(range.start_token);
                Token right = tokenFactory.fromString(range.end_token);
                bounds = Range.makeRowRange(left, right, p);
            }
            else
            {
                RowPosition end = range.end_key == null ? p.getTokenFactory().fromString(range.end_token)
                        .maxKeyBound(p)
                        : RowPosition.forKey(range.end_key, p);
                bounds = new Bounds<RowPosition>(RowPosition.forKey(range.start_key, p), end);
            }

            List<Row> rows;
            schedule(DatabaseDescriptor.getRangeRpcTimeout());
            try
            {
                IFilter filter = ThriftValidation.asIFilter(predicate, metadata.comparator);
                rows = StorageProxy.getRangeSlice(new RangeSliceCommand(keyspace, column_family, null, filter,
                        bounds, range.row_filter, range.count, true, true), consistencyLevel);
            }
            finally
            {
                release();
            }
            assert rows != null;

            return thriftifyKeySlices(rows, new ColumnParent(column_family), predicate);
        }
        catch (RequestValidationException e)
        {
            throw ThriftConversion.toThrift(e);
        }
        catch (ReadTimeoutException e)
        {
            logger.debug("... timed out");
            throw ThriftConversion.toThrift(e);
        }
        catch (org.apache.cassandra.exceptions.UnavailableException e)
        {
            throw ThriftConversion.toThrift(e);
        }
        catch (IOException e)
        {
            throw new RuntimeException(e);
        }
        finally
        {
            Tracing.instance().stopSession();
        }
    }

    private List<KeySlice> thriftifyKeySlices(List<Row> rows, ColumnParent column_parent, SlicePredicate predicate)
    {
        List<KeySlice> keySlices = new ArrayList<KeySlice>(rows.size());
        boolean reversed = predicate.slice_range != null && predicate.slice_range.reversed;
        for (Row row : rows)
        {
            List<ColumnOrSuperColumn> thriftifiedColumns = thriftifyColumnFamily(row.cf, column_parent.super_column != null, reversed);
            keySlices.add(new KeySlice(row.key.key, thriftifiedColumns));
        }

        return keySlices;
    }

    public List<KeySlice> get_indexed_slices(ColumnParent column_parent, IndexClause index_clause, SlicePredicate column_predicate, ConsistencyLevel consistency_level)
    throws InvalidRequestException, UnavailableException, TimedOutException, TException
    {
        if (startSessionIfRequested())
        {
            Map<String, String> traceParameters = ImmutableMap.of(
                    "column_parent", column_parent.toString(),
                    "index_clause", index_clause.toString(),
                    "slice_predicate", column_predicate.toString(),
                    "consistency_level", consistency_level.name());
            Tracing.instance().begin("get_indexed_slices", traceParameters);
        }
        else
        {
            logger.debug("scan");
        }

        try
        {
            ClientState cState = state();
            cState.hasColumnFamilyAccess(column_parent.column_family, Permission.SELECT);
            String keyspace = cState.getKeyspace();
            CFMetaData metadata = ThriftValidation.validateColumnFamily(keyspace, column_parent.column_family, false);
            ThriftValidation.validateColumnParent(metadata, column_parent);
            ThriftValidation.validatePredicate(metadata, column_parent, column_predicate);
            ThriftValidation.validateIndexClauses(metadata, index_clause);
            org.apache.cassandra.db.ConsistencyLevel consistencyLevel = ThriftConversion.fromThrift(consistency_level);
            consistencyLevel.validateForRead(keyspace);

            IPartitioner p = StorageService.getPartitioner();
            AbstractBounds<RowPosition> bounds = new Bounds<RowPosition>(RowPosition.forKey(index_clause.start_key, p),
                    p.getMinimumToken().minKeyBound());

            IFilter filter = ThriftValidation.asIFilter(column_predicate,
                    metadata.getComparatorFor(column_parent.super_column));
            RangeSliceCommand command = new RangeSliceCommand(keyspace,
                    column_parent.column_family,
                    null,
                    filter,
                    bounds,
                    index_clause.expressions,
                    index_clause.count);

            List<Row> rows = StorageProxy.getRangeSlice(command, consistencyLevel);
            return thriftifyKeySlices(rows, column_parent, column_predicate);
        }
        catch (RequestValidationException e)
        {
            throw ThriftConversion.toThrift(e);
        }
        catch (ReadTimeoutException e)
        {
            logger.debug("... timed out");
            throw ThriftConversion.toThrift(e);
        }
        catch (org.apache.cassandra.exceptions.UnavailableException e)
        {
            throw ThriftConversion.toThrift(e);
        }
        catch (IOException e)
        {
            throw new RuntimeException(e);
        }
        finally
        {
            Tracing.instance().stopSession();
        }
    }

    public List<KsDef> describe_keyspaces() throws TException, InvalidRequestException
    {
        try
        {
            Set<String> keyspaces = Schema.instance.getTables();
            List<KsDef> ksset = new ArrayList<KsDef>(keyspaces.size());
            for (String ks : keyspaces)
            {
                try
                {
                    state().hasKeyspaceAccess(ks, Permission.DESCRIBE);
                    ksset.add(describe_keyspace(ks));
                }
                catch (UnauthorizedException e)
                {
                    if (logger.isDebugEnabled())
                        logger.debug("PermissionDenied: " + e.getMessage());
                }
                catch (NotFoundException nfe)
                {
                    logger.info("Failed to find metadata for keyspace '" + ks + "'. Continuing... ");
                }
            }
            return ksset;
        }
        catch (RequestValidationException e)
        {
            throw ThriftConversion.toThrift(e);
        }
    }

    public String describe_cluster_name() throws TException
    {
        return DatabaseDescriptor.getClusterName();
    }

    public String describe_version() throws TException
    {
        return Constants.VERSION;
    }

    public List<TokenRange> describe_ring(String keyspace) throws InvalidRequestException
    {
        try
        {
            return StorageService.instance.describeRing(keyspace);
        }
        catch (RequestValidationException e)
        {
            throw ThriftConversion.toThrift(e);
        }
    }

    public Map<String, String> describe_token_map() throws InvalidRequestException
    {
        return StorageService.instance.getTokenToEndpointMap();
    }

    public String describe_partitioner() throws TException
    {
        return StorageService.getPartitioner().getClass().getName();
    }

    public String describe_snitch() throws TException
    {
        if (DatabaseDescriptor.getEndpointSnitch() instanceof DynamicEndpointSnitch)
            return ((DynamicEndpointSnitch)DatabaseDescriptor.getEndpointSnitch()).subsnitch.getClass().getName();
        return DatabaseDescriptor.getEndpointSnitch().getClass().getName();
    }

    @Deprecated
    public List<String> describe_splits(String cfName, String start_token, String end_token, int keys_per_split)
    throws TException, InvalidRequestException
    {
        List<CfSplit> splits = describe_splits_ex(cfName, start_token, end_token, keys_per_split);
        List<String> result = new ArrayList<String>(splits.size() + 1);

        result.add(splits.get(0).getStart_token());
        for (CfSplit cfSplit : splits)
            result.add(cfSplit.getEnd_token());

        return result;
    }

<<<<<<< HEAD
    public List<CfSplit> describe_splits_ex(String cfName, String start_token, String end_token, int keys_per_split)
    throws InvalidRequestException, TException
    {
        try
        {
            // TODO: add keyspace authorization call post CASSANDRA-1425
            Token.TokenFactory tf = StorageService.getPartitioner().getTokenFactory();
            Range<Token> tr = new Range<Token>(tf.fromString(start_token), tf.fromString(end_token));
            List<Pair<Range<Token>, Long>> splits =
                    StorageService.instance.getSplits(state().getKeyspace(), cfName, tr, keys_per_split);
            List<CfSplit> result = new ArrayList<CfSplit>(splits.size());
            for (Pair<Range<Token>, Long> split : splits)
                result.add(new CfSplit(split.left.left.toString(), split.left.right.toString(), split.right));
            return result;
        }
        catch (RequestValidationException e)
        {
            throw ThriftConversion.toThrift(e);
        }
=======
    @Override
    public List<CfSplit> describe_splits_ex(String cfName, String start_token, String end_token, int keys_per_split)
    throws InvalidRequestException, TException
    {
        // TODO: add keyspace authorization call post CASSANDRA-1425
        Token.TokenFactory tf = StorageService.getPartitioner().getTokenFactory();
        Range<Token> tr = new Range<Token>(tf.fromString(start_token), tf.fromString(end_token));
        List<Pair<Range<Token>, Long>> splits =
                StorageService.instance.getSplits(state().getKeyspace(), cfName, tr, keys_per_split);
        List<CfSplit> result = new ArrayList<CfSplit>(splits.size());
        for (Pair<Range<Token>, Long> split : splits)
            result.add(new CfSplit(split.left.left.toString(), split.left.right.toString(), split.right));
        return result;
>>>>>>> 95fb613b
    }

    public void login(AuthenticationRequest auth_request) throws AuthenticationException, AuthorizationException, TException
    {
         state().login(auth_request.getCredentials());
    }

    /**
     * Schedule the current thread for access to the required services
     */
    private void schedule(long timeoutMS) throws UnavailableException
    {
        try
        {
            requestScheduler.queue(Thread.currentThread(), state().getSchedulingValue(), timeoutMS);
        }
        catch (TimeoutException e)
        {
            throw new UnavailableException();
        }
    }

    /**
     * Release count for the used up resources
     */
    private void release()
    {
        requestScheduler.release();
    }

    public String system_add_column_family(CfDef cf_def)
    throws InvalidRequestException, SchemaDisagreementException, TException
    {
        logger.debug("add_column_family");

        try
        {
            state().hasColumnFamilyAccess(cf_def.name, Permission.CREATE);
            cf_def.unsetId(); // explicitly ignore any id set by client (Hector likes to set zero)
            CFMetaData cfm = CFMetaData.fromThrift(cf_def);
            if (cfm.getBloomFilterFpChance() == null)
                cfm.bloomFilterFpChance(CFMetaData.DEFAULT_BF_FP_CHANCE);
            cfm.addDefaultIndexNames();
            MigrationManager.announceNewColumnFamily(cfm);
            return Schema.instance.getVersion().toString();
        }
        catch (RequestValidationException e)
        {
            throw ThriftConversion.toThrift(e);
        }
    }

    public String system_drop_column_family(String column_family)
    throws InvalidRequestException, SchemaDisagreementException, TException
    {
        logger.debug("drop_column_family");

        ClientState cState = state();

        try
        {
            cState.hasColumnFamilyAccess(column_family, Permission.DROP);
            MigrationManager.announceColumnFamilyDrop(cState.getKeyspace(), column_family);
            return Schema.instance.getVersion().toString();
        }
        catch (RequestValidationException e)
        {
            throw ThriftConversion.toThrift(e);
        }
    }

    public String system_add_keyspace(KsDef ks_def)
    throws InvalidRequestException, SchemaDisagreementException, TException
    {
        logger.debug("add_keyspace");

        try
        {
            ThriftValidation.validateKeyspaceNotSystem(ks_def.name);
            state().hasKeyspaceAccess(ks_def.name, Permission.CREATE);
            ThriftValidation.validateKeyspaceNotYetExisting(ks_def.name);

            // generate a meaningful error if the user setup keyspace and/or column definition incorrectly
            for (CfDef cf : ks_def.cf_defs)
            {
                if (!cf.getKeyspace().equals(ks_def.getName()))
                {
                    throw new InvalidRequestException("CfDef (" + cf.getName() +") had a keyspace definition that did not match KsDef");
                }
            }

            Collection<CFMetaData> cfDefs = new ArrayList<CFMetaData>(ks_def.cf_defs.size());
            for (CfDef cf_def : ks_def.cf_defs)
            {
                cf_def.unsetId(); // explicitly ignore any id set by client (same as system_add_column_family)
                CFMetaData cfm = CFMetaData.fromThrift(cf_def);
                cfm.addDefaultIndexNames();
                cfDefs.add(cfm);
            }
            MigrationManager.announceNewKeyspace(KSMetaData.fromThrift(ks_def, cfDefs.toArray(new CFMetaData[cfDefs.size()])));
            return Schema.instance.getVersion().toString();
        }
        catch (RequestValidationException e)
        {
            throw ThriftConversion.toThrift(e);
        }
    }

    public String system_drop_keyspace(String keyspace)
    throws InvalidRequestException, SchemaDisagreementException, TException
    {
        logger.debug("drop_keyspace");

        try
        {
            ThriftValidation.validateKeyspaceNotSystem(keyspace);
            state().hasKeyspaceAccess(keyspace, Permission.DROP);

            MigrationManager.announceKeyspaceDrop(keyspace);
            return Schema.instance.getVersion().toString();
        }
        catch (RequestValidationException e)
        {
            throw ThriftConversion.toThrift(e);
        }
    }

    /** update an existing keyspace, but do not allow column family modifications.
     * @throws SchemaDisagreementException
     */
    public String system_update_keyspace(KsDef ks_def)
    throws InvalidRequestException, SchemaDisagreementException, TException
    {
        logger.debug("update_keyspace");

        try
        {
            ThriftValidation.validateKeyspaceNotSystem(ks_def.name);
            state().hasKeyspaceAccess(ks_def.name, Permission.ALTER);
            ThriftValidation.validateTable(ks_def.name);
            if (ks_def.getCf_defs() != null && ks_def.getCf_defs().size() > 0)
                throw new InvalidRequestException("Keyspace update must not contain any column family definitions.");

            MigrationManager.announceKeyspaceUpdate(KSMetaData.fromThrift(ks_def));
            return Schema.instance.getVersion().toString();
        }
        catch (RequestValidationException e)
        {
            throw ThriftConversion.toThrift(e);
        }
    }

    public String system_update_column_family(CfDef cf_def)
    throws InvalidRequestException, SchemaDisagreementException, TException
    {
        logger.debug("update_column_family");

        try
        {
            if (cf_def.keyspace == null || cf_def.name == null)
                throw new InvalidRequestException("Keyspace and CF name must be set.");
            CFMetaData oldCfm = Schema.instance.getCFMetaData(cf_def.keyspace, cf_def.name);
            if (oldCfm == null)
                throw new InvalidRequestException("Could not find column family definition to modify.");

            state().hasColumnFamilyAccess(cf_def.name, Permission.ALTER);

            CFMetaData.applyImplicitDefaults(cf_def);
            CFMetaData cfm = CFMetaData.fromThrift(cf_def);
            cfm.addDefaultIndexNames();
            MigrationManager.announceColumnFamilyUpdate(cfm);
            return Schema.instance.getVersion().toString();
        }
        catch (RequestValidationException e)
        {
            throw ThriftConversion.toThrift(e);
        }
    }

    public void truncate(String cfname) throws InvalidRequestException, UnavailableException, TimedOutException, TException
    {
        ClientState cState = state();

        try
        {
            cState.hasColumnFamilyAccess(cfname, Permission.DELETE);

            if (startSessionIfRequested())
            {
                Tracing.instance().begin("truncate", ImmutableMap.of("cf", cfname, "ks", cState.getKeyspace()));
            }
            else
            {
                logger.debug("truncating {}.{}", cState.getKeyspace(), cfname);
            }

            schedule(DatabaseDescriptor.getTruncateRpcTimeout());
            try
            {
                StorageProxy.truncateBlocking(cState.getKeyspace(), cfname);
            }
            finally
            {
                release();
            }
        }
        catch (RequestValidationException e)
        {
            throw ThriftConversion.toThrift(e);
        }
        catch (org.apache.cassandra.exceptions.UnavailableException e)
        {
            throw ThriftConversion.toThrift(e);
        }
        catch (TimeoutException e)
        {
            logger.debug("... timed out");
            throw new TimedOutException();
        }
        catch (IOException e)
        {
            throw (UnavailableException) new UnavailableException().initCause(e);
        }
        finally
        {
            Tracing.instance().stopSession();
        }
    }

    public void set_keyspace(String keyspace) throws InvalidRequestException, TException
    {
        try
        {
            ThriftValidation.validateTable(keyspace);
            state().setKeyspace(keyspace);
        }
        catch (RequestValidationException e)
        {
            throw ThriftConversion.toThrift(e);
        }
    }

    public Map<String, List<String>> describe_schema_versions() throws TException, InvalidRequestException
    {
        logger.debug("checking schema agreement");
        return StorageProxy.describeSchemaVersions();
    }

    // counter methods

    public void add(ByteBuffer key, ColumnParent column_parent, CounterColumn column, ConsistencyLevel consistency_level)
            throws InvalidRequestException, UnavailableException, TimedOutException, TException
    {
        if (startSessionIfRequested())
        {
            Map<String, String> traceParameters = ImmutableMap.of(
                    "column_parent", column_parent.toString(),
                    "column", column.toString(),
                    "consistency_level", consistency_level.name());
            Tracing.instance().begin("add", traceParameters);
        }
        else
        {
            logger.debug("add");
        }

        try
        {
            ClientState cState = state();
            cState.hasColumnFamilyAccess(column_parent.column_family, Permission.UPDATE);
            String keyspace = cState.getKeyspace();

            CFMetaData metadata = ThriftValidation.validateColumnFamily(keyspace, column_parent.column_family, true);
            ThriftValidation.validateKey(metadata, key);
            ThriftConversion.fromThrift(consistency_level).validateCounterForWrite(metadata);
            ThriftValidation.validateColumnParent(metadata, column_parent);
            // SuperColumn field is usually optional, but not when we're adding
            if (metadata.cfType == ColumnFamilyType.Super && column_parent.super_column == null)
                throw new InvalidRequestException("missing mandatory super column name for super CF " + column_parent.column_family);

            ThriftValidation.validateColumnNames(metadata, column_parent, Arrays.asList(column.name));

            RowMutation rm = new RowMutation(keyspace, key);
            try
            {
                rm.addCounter(new QueryPath(column_parent.column_family, column_parent.super_column, column.name), column.value);
            }
            catch (MarshalException e)
            {
                throw new InvalidRequestException(e.getMessage());
            }
            doInsert(consistency_level, Arrays.asList(new CounterMutation(rm, ThriftConversion.fromThrift(consistency_level))));
        }
        catch (RequestValidationException e)
        {
            throw ThriftConversion.toThrift(e);
        }
        finally
        {
            Tracing.instance().stopSession();
        }
    }

    public void remove_counter(ByteBuffer key, ColumnPath path, ConsistencyLevel consistency_level)
    throws InvalidRequestException, UnavailableException, TimedOutException, TException
    {
        if (startSessionIfRequested())
        {
            Map<String, String> traceParameters = ImmutableMap.of("key", ByteBufferUtil.bytesToHex(key),
                    "column_path", path.toString(),
                    "consistency_level", consistency_level.name());
            Tracing.instance().begin("remove_counter", traceParameters);
        }
        else
        {
            logger.debug("remove_counter");
        }

        try
        {
            internal_remove(key, path, System.currentTimeMillis(), consistency_level, true);
        }
        catch (RequestValidationException e)
        {
            throw ThriftConversion.toThrift(e);
        }
        finally
        {
            Tracing.instance().stopSession();
        }
    }

    private static String uncompress(ByteBuffer query, Compression compression) throws InvalidRequestException
    {
        String queryString = null;

        // Decompress the query string.
        try
        {
            switch (compression)
            {
                case GZIP:
                    DataOutputBuffer decompressed = new DataOutputBuffer();
                    byte[] outBuffer = new byte[1024], inBuffer = new byte[1024];

                    Inflater decompressor = new Inflater();

                    int lenRead = 0;
                    while (true)
                    {
                        if (decompressor.needsInput())
                            lenRead = query.remaining() < 1024 ? query.remaining() : 1024;
                            query.get(inBuffer, 0, lenRead);
                            decompressor.setInput(inBuffer, 0, lenRead);

                        int lenWrite = 0;
                        while ((lenWrite = decompressor.inflate(outBuffer)) !=0)
                            decompressed.write(outBuffer, 0, lenWrite);

                        if (decompressor.finished())
                            break;
                    }

                    decompressor.end();

                    queryString = new String(decompressed.getData(), 0, decompressed.size(), "UTF-8");
                    break;
                case NONE:
                    try
                    {
                        queryString = ByteBufferUtil.string(query);
                    }
                    catch (CharacterCodingException ex)
                    {
                        throw new InvalidRequestException(ex.getMessage());
                    }
                    break;
            }
        }
        catch (DataFormatException e)
        {
            throw new InvalidRequestException("Error deflating query string.");
        }
        catch (UnsupportedEncodingException e)
        {
            throw new InvalidRequestException("Unknown query string encoding.");
        }
        return queryString;
    }

    public CqlResult execute_cql_query(ByteBuffer query, Compression compression)
    throws InvalidRequestException, UnavailableException, TimedOutException, SchemaDisagreementException, TException
    {
        try
        {
            String queryString = uncompress(query, compression);
            if (startSessionIfRequested())
            {
                Tracing.instance().begin("execute_cql_query",
                                         ImmutableMap.of("query", queryString));
            }
            else
            {
                logger.debug("execute_cql_query");
            }

            return QueryProcessor.process(queryString, state());
        }
        catch (RequestExecutionException e)
        {
            ThriftConversion.rethrow(e);
            return null;
        }
        catch (RequestValidationException e)
        {
            throw ThriftConversion.toThrift(e);
        }
        finally
        {
            Tracing.instance().stopSession();
        }
    }

    public CqlResult execute_cql3_query(ByteBuffer query, Compression compression, ConsistencyLevel cLevel)
    throws InvalidRequestException, UnavailableException, TimedOutException, SchemaDisagreementException, TException
    {
        try
        {
            String queryString = uncompress(query, compression);
            if (startSessionIfRequested())
            {
                Tracing.instance().begin("execute_cql3_query",
                                         ImmutableMap.of("query", queryString));
            }
            else
            {
                logger.debug("execute_cql3_query");
            }

            ClientState cState = state();
            return org.apache.cassandra.cql3.QueryProcessor.process(queryString, ThriftConversion.fromThrift(cLevel), cState).toThriftResult();
        }
        catch (RequestExecutionException e)
        {
            ThriftConversion.rethrow(e);
            return null;
        }
        catch (RequestValidationException e)
        {
            throw ThriftConversion.toThrift(e);
        }
        finally
        {
            Tracing.instance().stopSession();
        }
    }

    public CqlPreparedResult prepare_cql_query(ByteBuffer query, Compression compression)
    throws InvalidRequestException, TException
    {
        if (logger.isDebugEnabled())
            logger.debug("prepare_cql_query");

        try
        {
            ClientState cState = state();
            String queryString = uncompress(query,compression);
            return QueryProcessor.prepare(queryString, cState);
        }
        catch (RequestValidationException e)
        {
            throw ThriftConversion.toThrift(e);
        }
    }

    public CqlPreparedResult prepare_cql3_query(ByteBuffer query, Compression compression)
    throws InvalidRequestException, TException
    {
        if (logger.isDebugEnabled())
            logger.debug("prepare_cql3_query");

        try
        {
            ClientState cState = state();
            String queryString = uncompress(query,compression);
            return org.apache.cassandra.cql3.QueryProcessor.prepare(queryString, cState, true).toThriftPreparedResult();
        }
        catch (RequestValidationException e)
        {
            throw ThriftConversion.toThrift(e);
        }
    }

    public CqlResult execute_prepared_cql_query(int itemId, List<ByteBuffer> bindVariables)
    throws InvalidRequestException, UnavailableException, TimedOutException, SchemaDisagreementException, TException
    {
        if (startSessionIfRequested())
        {
            // TODO we don't have [typed] access to CQL bind variables here.  CASSANDRA-4560 is open to add support.
            Tracing.instance().begin("execute_prepared_cql_query", Collections.<String, String>emptyMap());
        }
        else
        {
            logger.debug("execute_prepared_cql_query");
        }

        try
        {
            ClientState cState = state();
            CQLStatement statement = cState.getPrepared().get(itemId);

            if (statement == null)
                throw new InvalidRequestException(String.format("Prepared query with ID %d not found", itemId));
            logger.trace("Retrieved prepared statement #{} with {} bind markers", itemId, statement.boundTerms);

            return QueryProcessor.processPrepared(statement, cState, bindVariables);
        }
        catch (RequestExecutionException e)
        {
            ThriftConversion.rethrow(e);
            return null;
        }
        catch (RequestValidationException e)
        {
            throw ThriftConversion.toThrift(e);
        }
        finally
        {
            Tracing.instance().stopSession();
        }
    }

    public CqlResult execute_prepared_cql3_query(int itemId, List<ByteBuffer> bindVariables, ConsistencyLevel cLevel)
    throws InvalidRequestException, UnavailableException, TimedOutException, SchemaDisagreementException, TException
    {
        if (startSessionIfRequested())
        {
            // TODO we don't have [typed] access to CQL bind variables here.  CASSANDRA-4560 is open to add support.
            Tracing.instance().begin("execute_prepared_cql3_query", Collections.<String, String>emptyMap());
        }
        else
        {
            logger.debug("execute_prepared_cql3_query");
        }

        try
        {
            ClientState cState = state();
            org.apache.cassandra.cql3.CQLStatement statement = org.apache.cassandra.cql3.QueryProcessor.getPrepared(itemId);

            if (statement == null)
                throw new InvalidRequestException(String.format("Prepared query with ID %d not found" +
                                                                " (either the query was not prepared on this host (maybe the host has been restarted?)" +
                                                                " or you have prepared more than %d queries and queries %d has been evicted from the internal cache)",
                                                                itemId, org.apache.cassandra.cql3.QueryProcessor.MAX_CACHE_PREPARED, itemId));
            logger.trace("Retrieved prepared statement #{} with {} bind markers", itemId, statement.getBoundsTerms());

            return org.apache.cassandra.cql3.QueryProcessor.processPrepared(statement, ThriftConversion.fromThrift(cLevel), cState, bindVariables).toThriftResult();
        }
        catch (RequestExecutionException e)
        {
            ThriftConversion.rethrow(e);
            return null;
        }
        catch (RequestValidationException e)
        {
            throw ThriftConversion.toThrift(e);
        }
        finally
        {
            Tracing.instance().stopSession();
        }
    }

    public void set_cql_version(String version) throws InvalidRequestException
    {
        // Deprecated, no-op
    }

    public ByteBuffer trace_next_query() throws TException
    {
        UUID sessionId = UUIDGen.makeType1UUIDFromHost(FBUtilities.getBroadcastAddress());
        state().prepareTracingSession(sessionId);
        return TimeUUIDType.instance.decompose(sessionId);
    }

    private boolean startSessionIfRequested()
    {
        if (state().traceNextQuery())
        {
            state().createSession();
            return true;
        }
        return false;
    }

    // main method moved to CassandraDaemon
}<|MERGE_RESOLUTION|>--- conflicted
+++ resolved
@@ -474,7 +474,6 @@
             Table table = Table.open(cState.getKeyspace());
             ColumnFamilyStore cfs = table.getColumnFamilyStore(column_parent.column_family);
 
-<<<<<<< HEAD
             if (predicate.column_names != null)
                 return get_slice(key, column_parent, predicate, consistency_level).size();
 
@@ -488,31 +487,6 @@
                 pageSize = Math.max(2, pageSize);
                 logger.debug("average row column size is {}; using pageSize of {}", averageColumnSize, pageSize);
             }
-=======
-        final int requestedCount = predicate.slice_range.count;
-        int remaining = requestedCount;
-        int pages = 0;
-        while (true)
-        {
-            predicate.slice_range.count = Math.min(pageSize, Math.max(2, remaining)); // fetch at least two columns
-            columns = get_slice(key, column_parent, predicate, consistency_level);
-            if (columns.isEmpty())
-                break;
-
-            ByteBuffer firstName = getName(columns.get(0));
-            int newColumns = pages == 0 || !firstName.equals(predicate.slice_range.start) ? columns.size() : columns.size() - 1;
-            totalCount += newColumns;
-            // if we over-counted, just return original limit
-            if (totalCount > requestedCount)
-                return requestedCount;
-            remaining -= newColumns;
-            pages++;
-            // We're done if either:
-            //   - We've querying the number of columns requested by the user
-            //   - The last page wasn't full
-            if (remaining == 0 || columns.size() < predicate.slice_range.count)
-                break;
->>>>>>> 95fb613b
             else
             {
                 pageSize = COUNT_PAGE_SIZE;
@@ -529,11 +503,12 @@
                         Integer.MAX_VALUE);
             }
 
-            int requestedCount = predicate.slice_range.count;
+            final int requestedCount = predicate.slice_range.count;
+            int remaining = requestedCount;
             int pages = 0;
             while (true)
             {
-                predicate.slice_range.count = Math.min(pageSize, requestedCount);
+                predicate.slice_range.count = Math.min(pageSize, Math.max(2, remaining)); // fetch at least two columns
                 columns = get_slice(key, column_parent, predicate, consistency_level);
                 if (columns.isEmpty())
                     break;
@@ -543,12 +518,15 @@
                         : columns.size() - 1;
 
                 totalCount += newColumns;
-                requestedCount -= newColumns;
+                // if we over-counted, just return original limit
+                if (totalCount > requestedCount)
+                    return requestedCount;
+                remaining -= newColumns;
                 pages++;
                 // We're done if either:
                 // - We've querying the number of columns requested by the user
                 // - The last page wasn't full
-                if (requestedCount == 0 || columns.size() < predicate.slice_range.count)
+                if (remaining == 0 || columns.size() < predicate.slice_range.count)
                     break;
                 else
                     predicate.slice_range.start = getName(columns.get(columns.size() - 1));
@@ -1268,7 +1246,6 @@
         return result;
     }
 
-<<<<<<< HEAD
     public List<CfSplit> describe_splits_ex(String cfName, String start_token, String end_token, int keys_per_split)
     throws InvalidRequestException, TException
     {
@@ -1288,21 +1265,6 @@
         {
             throw ThriftConversion.toThrift(e);
         }
-=======
-    @Override
-    public List<CfSplit> describe_splits_ex(String cfName, String start_token, String end_token, int keys_per_split)
-    throws InvalidRequestException, TException
-    {
-        // TODO: add keyspace authorization call post CASSANDRA-1425
-        Token.TokenFactory tf = StorageService.getPartitioner().getTokenFactory();
-        Range<Token> tr = new Range<Token>(tf.fromString(start_token), tf.fromString(end_token));
-        List<Pair<Range<Token>, Long>> splits =
-                StorageService.instance.getSplits(state().getKeyspace(), cfName, tr, keys_per_split);
-        List<CfSplit> result = new ArrayList<CfSplit>(splits.size());
-        for (Pair<Range<Token>, Long> split : splits)
-            result.add(new CfSplit(split.left.left.toString(), split.left.right.toString(), split.right));
-        return result;
->>>>>>> 95fb613b
     }
 
     public void login(AuthenticationRequest auth_request) throws AuthenticationException, AuthorizationException, TException
